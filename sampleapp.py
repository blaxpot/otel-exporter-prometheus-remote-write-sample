--- conflicted
+++ resolved
@@ -20,11 +20,6 @@
 import requests
 import sys
 import time
-<<<<<<< HEAD
-import psutil
-from logging import INFO, ERROR
-=======
->>>>>>> 33f7cb5c
 
 from botocore.auth import SigV4Auth
 from botocore.awsrequest import AWSRequest
@@ -44,18 +39,6 @@
 logging.basicConfig(stream=sys.stdout, level=logging.INFO)
 logger = logging.getLogger(__name__)
 
-<<<<<<< HEAD
-if prometheus_env not in os.environ:
-    logger.log(
-        level=ERROR,
-        msg=f"Error: The environment variable '{prometheus_env}' is not set.",
-    )
-    sys.exit(1)
-
-exporter = PrometheusRemoteWriteMetricsExporter(
-    endpoint=os.getenv(prometheus_env),
-    headers={"X-Scope-Org-ID": "5"},
-=======
 if "PROMETHEUS_REMOTE_WRITE_ENDPOINT" not in os.environ:
     logger.log(
         level=ERROR,
@@ -108,7 +91,6 @@
 
 exporter = SigV4PrometheusRemoteWriteMetricsExporter(
     endpoint=os.getenv("PROMETHEUS_REMOTE_WRITE_ENDPOINT"), timeout=10
->>>>>>> 33f7cb5c
 )
 
 reader = PeriodicExportingMetricReader(exporter, 1000)
@@ -168,7 +150,6 @@
     unit="1",
 )
 
-testing_labels = {"environment": "testing"}
 request_latency = meter.create_histogram("request_latency")
 testing_labels = {"environment": "testing"}
 
